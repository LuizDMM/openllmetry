--- conflicted
+++ resolved
@@ -35,12 +35,6 @@
 from opentelemetry.instrumentation.instrumentor import BaseInstrumentor
 from opentelemetry.instrumentation.utils import _SUPPRESS_INSTRUMENTATION_KEY, unwrap
 from opentelemetry.metrics import Counter, Histogram, Meter, get_meter
-<<<<<<< HEAD
-=======
-from opentelemetry.semconv._incubating.attributes.gen_ai_attributes import (
-    GEN_AI_RESPONSE_ID,
-)
->>>>>>> 63feedb4
 from opentelemetry.semconv_ai import (
     SUPPRESS_LANGUAGE_MODEL_INSTRUMENTATION_KEY,
     LLMRequestTypeValues,
@@ -105,176 +99,6 @@
     return isinstance(response, Stream) or isinstance(response, AsyncStream)
 
 
-<<<<<<< HEAD
-=======
-async def _process_image_item(item, trace_id, span_id, message_index, content_index):
-    if not Config.upload_base64_image:
-        return item
-
-    image_format = item.get("source").get("media_type").split("/")[1]
-    image_name = f"message_{message_index}_content_{content_index}.{image_format}"
-    base64_string = item.get("source").get("data")
-    url = await Config.upload_base64_image(trace_id, span_id, image_name, base64_string)
-
-    return {"type": "image_url", "image_url": {"url": url}}
-
-
-async def _dump_content(message_index, content, span):
-    if isinstance(content, str):
-        return content
-    elif isinstance(content, list):
-        # If the content is a list of text blocks, concatenate them.
-        # This is more commonly used in prompt caching.
-        if all([item.get("type") == "text" for item in content]):
-            return "".join([item.get("text") for item in content])
-
-        content = [
-            (
-                await _process_image_item(
-                    item, span.context.trace_id, span.context.span_id, message_index, j
-                )
-                if _is_base64_image(item)
-                else item
-            )
-            for j, item in enumerate(content)
-        ]
-
-        return json.dumps(content, cls=JSONEncoder)
-
-
-@dont_throw
-async def _aset_input_attributes(span, kwargs):
-    set_span_attribute(span, SpanAttributes.LLM_REQUEST_MODEL, kwargs.get("model"))
-    set_span_attribute(
-        span, SpanAttributes.LLM_REQUEST_MAX_TOKENS, kwargs.get("max_tokens_to_sample")
-    )
-    set_span_attribute(
-        span, SpanAttributes.LLM_REQUEST_TEMPERATURE, kwargs.get("temperature")
-    )
-    set_span_attribute(span, SpanAttributes.LLM_REQUEST_TOP_P, kwargs.get("top_p"))
-    set_span_attribute(
-        span, SpanAttributes.LLM_FREQUENCY_PENALTY, kwargs.get("frequency_penalty")
-    )
-    set_span_attribute(
-        span, SpanAttributes.LLM_PRESENCE_PENALTY, kwargs.get("presence_penalty")
-    )
-    set_span_attribute(span, SpanAttributes.LLM_IS_STREAMING, kwargs.get("stream"))
-
-    if should_send_prompts():
-        if kwargs.get("prompt") is not None:
-            set_span_attribute(
-                span, f"{SpanAttributes.LLM_PROMPTS}.0.user", kwargs.get("prompt")
-            )
-
-        elif kwargs.get("messages") is not None:
-            has_system_message = False
-            if kwargs.get("system"):
-                has_system_message = True
-                set_span_attribute(
-                    span,
-                    f"{SpanAttributes.LLM_PROMPTS}.0.content",
-                    await _dump_content(
-                        message_index=0, span=span, content=kwargs.get("system")
-                    ),
-                )
-                set_span_attribute(
-                    span,
-                    f"{SpanAttributes.LLM_PROMPTS}.0.role",
-                    "system",
-                )
-            for i, message in enumerate(kwargs.get("messages")):
-                prompt_index = i + (1 if has_system_message else 0)
-                set_span_attribute(
-                    span,
-                    f"{SpanAttributes.LLM_PROMPTS}.{prompt_index}.content",
-                    await _dump_content(
-                        message_index=i, span=span, content=message.get("content")
-                    ),
-                )
-                set_span_attribute(
-                    span,
-                    f"{SpanAttributes.LLM_PROMPTS}.{prompt_index}.role",
-                    message.get("role"),
-                )
-
-        if kwargs.get("tools") is not None:
-            for i, tool in enumerate(kwargs.get("tools")):
-                prefix = f"{SpanAttributes.LLM_REQUEST_FUNCTIONS}.{i}"
-                set_span_attribute(span, f"{prefix}.name", tool.get("name"))
-                set_span_attribute(
-                    span, f"{prefix}.description", tool.get("description")
-                )
-                input_schema = tool.get("input_schema")
-                if input_schema is not None:
-                    set_span_attribute(
-                        span, f"{prefix}.parameters", json.dumps(input_schema)
-                    )
-
-
-def _set_span_completions(span, response):
-    index = 0
-    prefix = f"{SpanAttributes.LLM_COMPLETIONS}.{index}"
-    set_span_attribute(span, f"{prefix}.finish_reason", response.get("stop_reason"))
-    if response.get("role"):
-        set_span_attribute(span, f"{prefix}.role", response.get("role"))
-
-    if response.get("completion"):
-        set_span_attribute(span, f"{prefix}.content", response.get("completion"))
-    elif response.get("content"):
-        tool_call_index = 0
-        text = ""
-        for content in response.get("content"):
-            content_block_type = content.type
-            # usually, Antrhopic responds with just one text block,
-            # but the API allows for multiple text blocks, so concatenate them
-            if content_block_type == "text":
-                text += content.text
-            elif content_block_type == "thinking":
-                content = dict(content)
-                # override the role to thinking
-                set_span_attribute(
-                    span,
-                    f"{prefix}.role",
-                    "thinking",
-                )
-                set_span_attribute(
-                    span,
-                    f"{prefix}.content",
-                    content.get("thinking"),
-                )
-                # increment the index for subsequent content blocks
-                index += 1
-                prefix = f"{SpanAttributes.LLM_COMPLETIONS}.{index}"
-                # set the role to the original role on the next completions
-                set_span_attribute(
-                    span,
-                    f"{prefix}.role",
-                    response.get("role"),
-                )
-            elif content_block_type == "tool_use":
-                content = dict(content)
-                set_span_attribute(
-                    span,
-                    f"{prefix}.tool_calls.{tool_call_index}.id",
-                    content.get("id"),
-                )
-                set_span_attribute(
-                    span,
-                    f"{prefix}.tool_calls.{tool_call_index}.name",
-                    content.get("name"),
-                )
-                tool_arguments = content.get("input")
-                if tool_arguments is not None:
-                    set_span_attribute(
-                        span,
-                        f"{prefix}.tool_calls.{tool_call_index}.arguments",
-                        json.dumps(tool_arguments),
-                    )
-                tool_call_index += 1
-        set_span_attribute(span, f"{prefix}.content", text)
-
-
->>>>>>> 63feedb4
 @dont_throw
 async def _aset_token_usage(
     span,
