--- conflicted
+++ resolved
@@ -1,9 +1,5 @@
 import asyncio
-<<<<<<< HEAD
-=======
 import json
-import os
->>>>>>> 63feedb4
 import logging
 import os
 import threading
@@ -143,14 +139,14 @@
         asyncio.run(method)
 
 
-<<<<<<< HEAD
 def should_emit_events() -> bool:
     """
     Checks if the instrumentation isn't using the legacy attributes
     and if the event logger is not None.
     """
     return not Config.use_legacy_attributes
-=======
+
+
 class JSONEncoder(json.JSONEncoder):
     def default(self, o):
         if hasattr(o, "to_json"):
@@ -164,5 +160,4 @@
         except Exception:
             logger = logging.getLogger(__name__)
             logger.debug("Failed to serialize object of type: %s", type(o).__name__)
-            return ""
->>>>>>> 63feedb4
+            return ""